/*
 * Licensed to the Apache Software Foundation (ASF) under one or more
 * license agreements; and to You under the Apache License, version 2.0:
 *
 *   https://www.apache.org/licenses/LICENSE-2.0
 *
 * This file is part of the Apache Pekko project, which was derived from Akka.
 */

/*
 * Copyright (C) 2021 Lightbend Inc. <https://www.lightbend.com>
 */

import sbt._

object Dependencies {
  val Scala212 = "2.12.20"
<<<<<<< HEAD
  val Scala213 = "2.13.14"
  val Scala3 = "3.3.4"
=======
  val Scala213 = "2.13.15"
  val Scala3 = "3.3.3"
>>>>>>> 12d49ae1
  val PekkoVersion = PekkoCoreDependency.version
  val PekkoVersionInDocs = "1.1"
  val PekkoPersistenceJdbcVersion = "1.1.0"
  val PekkoPersistenceR2dbcVersionInDocs = "1.0"
  val PekkoProjectionVersion = "1.1.0-M1"
  val PekkoProjectionVersionInDocs = "1.1"

  object Compile {
    val pekkoActorTyped = "org.apache.pekko" %% "pekko-actor-typed" % PekkoVersion
    val pekkoStream = "org.apache.pekko" %% "pekko-stream" % PekkoVersion
    val pekkoPersistence = "org.apache.pekko" %% "pekko-persistence-typed" % PekkoVersion
    val pekkoPersistenceQuery = "org.apache.pekko" %% "pekko-persistence-query" % PekkoVersion

    val pekkoProjectionCore = "org.apache.pekko" %% "pekko-projection-core" % PekkoProjectionVersion

    val r2dbcSpi = "io.r2dbc" % "r2dbc-spi" % "1.0.0.RELEASE"
    val r2dbcPool = "io.r2dbc" % "r2dbc-pool" % "1.0.1.RELEASE"
    val r2dbcPostgres = Seq(
      "org.postgresql" % "r2dbc-postgresql" % "1.0.5.RELEASE")
  }

  object TestDeps {
    val pekkoActor = "org.apache.pekko" %% "pekko-actor" % PekkoVersion % Test
    val pekkoActorTyped = "org.apache.pekko" %% "pekko-actor-typed" % PekkoVersion % Test
    val pekkoActorTestkitTyped = "org.apache.pekko" %% "pekko-actor-testkit-typed" % PekkoVersion % Test
    val pekkoJackson = "org.apache.pekko" %% "pekko-serialization-jackson" % PekkoVersion % Test
    val pekkoPersistence = "org.apache.pekko" %% "pekko-persistence" % PekkoVersion % Test
    val pekkoPersistenceQuery = "org.apache.pekko" %% "pekko-persistence-query" % PekkoVersion % Test
    val pekkoPersistenceTyped = "org.apache.pekko" %% "pekko-persistence-typed" % PekkoVersion % Test
    val pekkoPersistenceTck = "org.apache.pekko" %% "pekko-persistence-tck" % PekkoVersion % Test
    val pekkoProtobuf = "org.apache.pekko" %% "pekko-protobuf-v3" % PekkoVersion % Test
    val pekkoSlf4j = "org.apache.pekko" %% "pekko-slf4j" % PekkoVersion % Test
    val pekkoShardingTyped = "org.apache.pekko" %% "pekko-cluster-sharding-typed" % PekkoVersion % Test
    val pekkoStream = "org.apache.pekko" %% "pekko-stream" % PekkoVersion % Test
    val pekkoStreamTestkit = "org.apache.pekko" %% "pekko-stream-testkit" % PekkoVersion % Test
    val pekkoTestkit = "org.apache.pekko" %% "pekko-testkit" % PekkoVersion % Test

    val pekkoProjectionEventSourced =
      "org.apache.pekko" %% "pekko-projection-eventsourced" % PekkoProjectionVersion % Test
    val pekkoProjectionDurableState =
      "org.apache.pekko" %% "pekko-projection-durable-state" % PekkoProjectionVersion % Test
    val pekkoProjectionTestKit = "org.apache.pekko" %% "pekko-projection-testkit" % PekkoProjectionVersion % Test

    val postgresql = "org.postgresql" % "postgresql" % "42.7.4" % Test

    val logback = "ch.qos.logback" % "logback-classic" % "1.3.14" % Test
    val scalaTest = "org.scalatest" %% "scalatest" % "3.2.19" % Test
    val junit = "junit" % "junit" % "4.13.2" % Test
    val junitInterface = "com.novocode" % "junit-interface" % "0.11" % Test
  }

  import Compile._

  val core = Seq(
    pekkoPersistence,
    pekkoPersistenceQuery,
    r2dbcSpi,
    r2dbcPool,
    TestDeps.pekkoPersistenceTck,
    TestDeps.pekkoStreamTestkit,
    TestDeps.pekkoActorTestkitTyped,
    TestDeps.pekkoJackson,
    TestDeps.logback,
    TestDeps.scalaTest) ++ r2dbcPostgres

  val projection = Seq(
    pekkoPersistenceQuery,
    r2dbcSpi,
    r2dbcPool,
    pekkoProjectionCore,
    TestDeps.pekkoProjectionEventSourced,
    TestDeps.pekkoProjectionDurableState,
    TestDeps.pekkoProjectionTestKit,
    TestDeps.pekkoActorTestkitTyped,
    TestDeps.pekkoJackson,
    TestDeps.pekkoStreamTestkit,
    TestDeps.logback,
    TestDeps.scalaTest) ++ r2dbcPostgres

  val migration = Seq(
    "org.apache.pekko" %% "pekko-persistence-jdbc" % PekkoPersistenceJdbcVersion % Test,
    TestDeps.postgresql,
    TestDeps.logback,
    TestDeps.scalaTest)

  val docs = Seq(
    TestDeps.pekkoPersistenceTyped,
    TestDeps.pekkoProjectionEventSourced,
    TestDeps.pekkoProjectionDurableState,
    TestDeps.pekkoShardingTyped)

  val pekkoTestDependencyOverrides = Seq(
    TestDeps.pekkoActor,
    TestDeps.pekkoActorTyped,
    TestDeps.pekkoActorTestkitTyped,
    TestDeps.pekkoJackson,
    TestDeps.pekkoPersistence,
    TestDeps.pekkoPersistenceQuery,
    TestDeps.pekkoProtobuf,
    TestDeps.pekkoSlf4j,
    TestDeps.pekkoStream,
    TestDeps.pekkoStreamTestkit,
    TestDeps.pekkoTestkit)

}<|MERGE_RESOLUTION|>--- conflicted
+++ resolved
@@ -15,13 +15,8 @@
 
 object Dependencies {
   val Scala212 = "2.12.20"
-<<<<<<< HEAD
-  val Scala213 = "2.13.14"
+  val Scala213 = "2.13.15"
   val Scala3 = "3.3.4"
-=======
-  val Scala213 = "2.13.15"
-  val Scala3 = "3.3.3"
->>>>>>> 12d49ae1
   val PekkoVersion = PekkoCoreDependency.version
   val PekkoVersionInDocs = "1.1"
   val PekkoPersistenceJdbcVersion = "1.1.0"
